use crate::batch_maker::{Batch, BatchMaker, Transaction};
use crate::config::{CertifyParameters, ExecutionCommittee};
use crate::helper::Helper;
use crate::processor::{Processor, SerializedBatchMessage};
use crate::quorum_waiter::QuorumWaiter;
use crate::synchronizer::Synchronizer;
use async_trait::async_trait;
use bytes::Bytes;
use crypto::{Digest, PublicKey};
use futures::sink::SinkExt as _;
use log::{debug, info, warn};
use network::{MessageHandler, Receiver as NetworkReceiver, Writer};
use serde::{Deserialize, Serialize};
use std::error::Error;
use store::Store;
use tokio::sync::mpsc::{channel, Receiver, Sender};
use types::ConfirmMessage;

#[cfg(test)]
#[path = "tests/mempool_tests.rs"]
pub mod mempool_tests;

/// The default channel capacity for each channel of the mempool.
pub const CHANNEL_CAPACITY: usize = 1_000;

/// The consensus round number.
pub type Round = u64;

/// The message exchanged between the nodes' mempool.
#[derive(Debug, Serialize, Deserialize)]
pub enum MempoolMessage {
    Batch(Batch),
    BatchRequest(Vec<Digest>, /* origin */ PublicKey),
}

/// The messages sent by the consensus and the mempool.
#[derive(Debug, Serialize, Deserialize)]
pub enum ConsensusMempoolMessage {
    /// The consensus notifies the mempool that it need to sync the target missing batches.
    Synchronize(Vec<Digest>, /* target */ PublicKey),
    /// The consensus notifies the mempool of a round update.
    Cleanup(Round),
}

pub struct Mempool {
    /// The public key of this authority.
    name: PublicKey,
    /// The committee information.
    committee: ExecutionCommittee,
    /// The configuration parameters.
    parameters: CertifyParameters,
    /// The persistent storage.
    store: Store,
    /// Send messages to consensus.
    tx_consensus: Sender<Digest>,
    /// Send confirmation messages to consensus
    tx_confirm: Sender<ConfirmMessage>,
}

impl Mempool {
    pub fn spawn(
        name: PublicKey,
        committee: ExecutionCommittee,
        parameters: CertifyParameters,
        store: Store,
        rx_consensus: Receiver<ConsensusMempoolMessage>,
        tx_consensus: Sender<Digest>,
        tx_confirm: Sender<ConfirmMessage>,
    ) {
        // NOTE: This log entry is used to compute performance.
        parameters.log();

        // Define a mempool instance.
        let mempool = Self {
            name,
            committee,
            parameters,
            store,
            tx_consensus,
            tx_confirm,
        };

        // Spawn all mempool tasks.
        mempool.handle_consensus_messages(rx_consensus);
        mempool.handle_clients_transactions();
        mempool.handle_mempool_messages();
        mempool.handle_ordering_messages();

        info!(
            "Mempool successfully booted on {}",
            mempool
                .committee
                .mempool_address(&mempool.name)
                .expect("Our public key is not in the committee")
                .ip()
        );
        info!(
            "Confirmation address is {}",
            mempool
                .committee
                .confirmation_address(&mempool.name)
                .expect("Our public key is not in the committee")
        );
    }

    /// Spawn all tasks responsible to handle messages from the consensus.
    fn handle_consensus_messages(&self, rx_consensus: Receiver<ConsensusMempoolMessage>) {
        // The `Synchronizer` is responsible to keep the mempool in sync with the others. It handles the commands
        // it receives from the consensus (which are mainly notifications that we are out of sync).
        Synchronizer::spawn(
            self.name,
            self.committee.clone(),
            self.store.clone(),
            self.parameters.certify_gc_depth,
            self.parameters.certify_sync_retry_delay,
            self.parameters.certify_sync_retry_nodes,
            /* rx_message */ rx_consensus,
        );
    }

    /// Spawn all tasks responsible to handle clients transactions.
    fn handle_clients_transactions(&self) {
        let (tx_batch_maker, rx_batch_maker) = channel(CHANNEL_CAPACITY);
        let (tx_quorum_waiter, rx_quorum_waiter) = channel(CHANNEL_CAPACITY);
        let (tx_processor, rx_processor) = channel(CHANNEL_CAPACITY);

        // We first receive clients' transactions from the network.
        let mut address = self
            .committee
            .transactions_address(&self.name)
            .expect("Our public key is not in the committee");
        address.set_ip("0.0.0.0".parse().unwrap());
        NetworkReceiver::spawn(
            address,
            /* handler */ TxReceiverHandler { tx_batch_maker },
        );

        // The transactions are sent to the `BatchMaker` that assembles them into batches. It then broadcasts
        // (in a reliable manner) the batches to all other mempools that share the same `id` as us. Finally,
        // it gathers the 'cancel handlers' of the messages and send them to the `QuorumWaiter`.
        BatchMaker::spawn(
            self.parameters.certify_batch_size,
            self.parameters.certify_max_batch_delay,
            /* rx_transaction */ rx_batch_maker,
            /* tx_message */ tx_quorum_waiter,
            /* mempool_addresses */
            self.committee.broadcast_addresses(&self.name),
        );

        // The `QuorumWaiter` waits for 2f authorities to acknowledge reception of the batch. It then forwards
        // the batch to the `Processor`.
        QuorumWaiter::spawn(
            self.committee.clone(),
            /* stake */ self.committee.stake(&self.name),
            /* rx_message */ rx_quorum_waiter,
            /* tx_batch */ tx_processor,
        );

        // The `Processor` hashes and stores the batch. It then forwards the batch's digest to the consensus.
        // ARETE: 'Processor' will send this to the ordering shard instead of the consensus (certify)
        Processor::spawn(
            self.store.clone(),
            /* rx_batch */ rx_processor,
            /* tx_digest */ self.tx_consensus.clone(),
        );

        info!("Mempool listening to client transactions on {}", address);
    }

    /// Spawn all tasks responsible to handle messages from other mempools.
    fn handle_mempool_messages(&self) {
        let (tx_helper, rx_helper) = channel(CHANNEL_CAPACITY);
        let (tx_processor, rx_processor) = channel(CHANNEL_CAPACITY);

        // Receive incoming messages from other mempools.
        let mut address = self
            .committee
            .mempool_address(&self.name)
            .expect("Our public key is not in the committee");
        address.set_ip("0.0.0.0".parse().unwrap());
        NetworkReceiver::spawn(
            address,
            /* handler */
            MempoolReceiverHandler {
                tx_helper,
                tx_processor,
            },
        );

        // The `Helper` is dedicated to reply to batch requests from other mempools.
        Helper::spawn(
            self.committee.clone(),
            self.store.clone(),
            /* rx_request */ rx_helper,
        );

        // This `Processor` hashes and stores the batches we receive from the other mempools. It then forwards the
        // batch's digest to the consensus.
        Processor::spawn(
            self.store.clone(),
            /* rx_batch */ rx_processor,
            /* tx_digest */ self.tx_consensus.clone(),
        );

        info!("Mempool listening to mempool messages on {}", address);
    }

    /// Spawn all tasks responsible to handle confirmation messages from the ordering shard.
    fn handle_ordering_messages(&self) {
        // Receive incoming messages from the ordering shard.
        let mut address = self
            .committee
            .confirmation_address(&self.name)
            .expect("Our public key is not in the committee");
        address.set_ip("0.0.0.0".parse().unwrap());
        debug!("Executor listen confirmation address {:?}", address);
        NetworkReceiver::spawn(
            address,
            /* handler */
            ConfirmationMsgReceiverHandler {
                tx_confirm: self.tx_confirm.clone(),
            },
        );
    }
}

/// Defines how the network receiver handles incoming transactions.
#[derive(Clone)]
struct TxReceiverHandler {
    tx_batch_maker: Sender<Transaction>,
}

#[async_trait]
impl MessageHandler for TxReceiverHandler {
    async fn dispatch(&self, _writer: &mut Writer, message: Bytes) -> Result<(), Box<dyn Error>> {
        // Send the transaction to the batch maker.
        self.tx_batch_maker
            .send(message.to_vec())
            .await
            .expect("Failed to send transaction");

        // Give the change to schedule other tasks.
        tokio::task::yield_now().await;
        Ok(())
    }
}

/// Defines how the network receiver handles incoming confirmation messages.
#[derive(Clone)]
struct ConfirmationMsgReceiverHandler {
    tx_confirm: Sender<ConfirmMessage>,
}

#[async_trait]
impl MessageHandler for ConfirmationMsgReceiverHandler {
    async fn dispatch(&self, _writer: &mut Writer, message: Bytes) -> Result<(), Box<dyn Error>> {
        // Send the transaction to the batch maker.
        let confirm_msg: ConfirmMessage =
            bincode::deserialize(&message).expect("Failed to deserialize confirmation message");
        self.tx_confirm
            .send(confirm_msg.clone())
            .await
            .expect("Failed to send confirmation message");
<<<<<<< HEAD
        #[cfg(feature = "benchmark")] 
        {
            info!("executor receives confirm msg {:?}", confirm_msg);
            info!("ARETE shard {} commit anchor block for execution round {}", confirm_msg.shard_id, confirm_msg.round);
=======
        #[cfg(feature = "benchmark")]
        {
            info!("executor receives confirm msg {:?}", confirm_msg);
            info!(
                "ARETE shard {} commit anchor block for execution round {}",
                confirm_msg.shard_id, confirm_msg.round
            );
>>>>>>> 0b8c168d
        }
        // Give the change to schedule other tasks.
        tokio::task::yield_now().await;
        Ok(())
    }
}

/// Defines how the network receiver handles incoming mempool messages.
#[derive(Clone)]
struct MempoolReceiverHandler {
    tx_helper: Sender<(Vec<Digest>, PublicKey)>,
    tx_processor: Sender<SerializedBatchMessage>,
}

#[async_trait]
impl MessageHandler for MempoolReceiverHandler {
    async fn dispatch(&self, writer: &mut Writer, serialized: Bytes) -> Result<(), Box<dyn Error>> {
        // Reply with an ACK.
        let _ = writer.send(Bytes::from("Ack")).await;

        // Deserialize and parse the message.
        match bincode::deserialize(&serialized) {
            Ok(MempoolMessage::Batch(..)) => self
                .tx_processor
                .send(serialized.to_vec())
                .await
                .expect("Failed to send batch"),
            Ok(MempoolMessage::BatchRequest(missing, requestor)) => self
                .tx_helper
                .send((missing, requestor))
                .await
                .expect("Failed to send batch request"),
            Err(e) => warn!("Serialization error: {}", e),
        }
        Ok(())
    }
}<|MERGE_RESOLUTION|>--- conflicted
+++ resolved
@@ -261,12 +261,6 @@
             .send(confirm_msg.clone())
             .await
             .expect("Failed to send confirmation message");
-<<<<<<< HEAD
-        #[cfg(feature = "benchmark")] 
-        {
-            info!("executor receives confirm msg {:?}", confirm_msg);
-            info!("ARETE shard {} commit anchor block for execution round {}", confirm_msg.shard_id, confirm_msg.round);
-=======
         #[cfg(feature = "benchmark")]
         {
             info!("executor receives confirm msg {:?}", confirm_msg);
@@ -274,7 +268,6 @@
                 "ARETE shard {} commit anchor block for execution round {}",
                 confirm_msg.shard_id, confirm_msg.round
             );
->>>>>>> 0b8c168d
         }
         // Give the change to schedule other tasks.
         tokio::task::yield_now().await;
