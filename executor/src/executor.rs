use crate::config::Export as _;
use crate::config::{Committee, ConfigError, Parameters, Secret};
<<<<<<< HEAD
use certify::{EBlock, Consensus};
use crypto::{SignatureService, Hash};
=======
use certify::Consensus;
use crypto::SignatureService;
>>>>>>> 076972ae
use log::info;
use execpool::Mempool;
use rand::seq::IteratorRandom;
use store::Store;
use std::net::{SocketAddr, IpAddr, Ipv4Addr};
use tokio::sync::mpsc::{channel, Receiver};
use anyhow::Result;
use network::SimpleSender;
use types::CertifyMessage;

/// The default channel capacity for this module.
pub const CHANNEL_CAPACITY: usize = 1_000;

// Executor is the replica in the ordering shard
pub struct Executor {
    pub certify: Receiver<CertifyMessage>,  
    pub ordering_addr: SocketAddr,
    pub shard_id: u32,
}

impl Executor {
    pub async fn new(
        committee_file: &str,
        key_file: &str,
        store_path: &str,
        parameters: Option<String>,
    ) -> Result<Self, ConfigError> {
        let (tx_certify, rx_certify) = channel(CHANNEL_CAPACITY);
        let (tx_consensus_to_mempool, rx_consensus_to_mempool) = channel(CHANNEL_CAPACITY);
        let (tx_mempool_to_consensus, rx_mempool_to_consensus) = channel(CHANNEL_CAPACITY);
        let (tx_confirm_mempool_to_consensus, rx_confirm_mempool_to_consensus) = channel(CHANNEL_CAPACITY);

        // Read the committee and secret key from file.
        let committee = Committee::read(committee_file)?;
        let secret = Secret::read(key_file)?;
        let name = secret.name;
        let secret_key = secret.secret;
        let shard_id = committee.shard.id;

        // Load default parameters if none are specified.
        let parameters = match parameters {
            Some(filename) => Parameters::read(&filename)?,
            None => Parameters::default(),
        };

        // Get the connected ordering node address.
        // Randomly pick one
        let mut target_addr = SocketAddr::new(IpAddr::V4(Ipv4Addr::new(127, 0, 0, 1)), 9000);
        if let Some(name_addr) = committee.order_transaction_addresses.iter().choose(&mut rand::thread_rng()) {
            let (_name, _target_addr) = name_addr;
            target_addr = *_target_addr;
        }
        info!("Executor chooses ordering shard address {}", target_addr);

        // Make the data store.
        let store = Store::new(store_path).expect("Failed to create store");

        // Run the signature service.
        let signature_service = SignatureService::new(secret_key);

        // Make a new mempool.
        Mempool::spawn(
            name,
            committee.shard.clone(),
            signature_service.clone(),
            committee.mempool,
            parameters.mempool,
            store.clone(),
            rx_consensus_to_mempool,
            tx_mempool_to_consensus,
            tx_confirm_mempool_to_consensus,
        );

        // Run the consensus core.
        Consensus::spawn(
            name,
            committee.consensus,
            parameters.consensus,
            committee.shard.clone(),
            signature_service.clone(),
            store,
            rx_mempool_to_consensus,
            tx_consensus_to_mempool,
            tx_certify,
            rx_confirm_mempool_to_consensus,
        );

        info!("Executor {} successfully booted", name);
        // info!("Executor connects nodes with address {}", target);
        Ok(Self { certify: rx_certify, ordering_addr: target_addr, shard_id: shard_id})
    }

    pub fn print_key_file(filename: &str) -> Result<(), ConfigError> {
        Secret::new().write(filename)
    }

    pub async fn send_certificate_message(&mut self) -> Result<()> {
        let mut sender = SimpleSender::new();
        while let Some(_cmsg) = self.certify.recv().await {
            let message = bincode::serialize(&_cmsg.clone())
                .expect("fail to serialize the CBlock");
            sender.send(self.ordering_addr, Into::into(message)).await;

<<<<<<< HEAD
            // debug!("send a certificate block {:?} to the ordering shard", certify_block.clone());
            // info!("Executor commits block {:?} successfully", _block); // {:?} means: display based on the Debug function
=======
            // debug!("Executor send a certificate message {:?} to the ordering shard", _cmsg.clone());
            // info!("Executor commits block {:?} successfully", _cmsg); // {:?} means: display based on the Debug function
>>>>>>> 076972ae
        }
        Ok(())
    }
}<|MERGE_RESOLUTION|>--- conflicted
+++ resolved
@@ -1,12 +1,7 @@
 use crate::config::Export as _;
 use crate::config::{Committee, ConfigError, Parameters, Secret};
-<<<<<<< HEAD
-use certify::{EBlock, Consensus};
-use crypto::{SignatureService, Hash};
-=======
 use certify::Consensus;
 use crypto::SignatureService;
->>>>>>> 076972ae
 use log::info;
 use execpool::Mempool;
 use rand::seq::IteratorRandom;
@@ -110,13 +105,8 @@
                 .expect("fail to serialize the CBlock");
             sender.send(self.ordering_addr, Into::into(message)).await;
 
-<<<<<<< HEAD
-            // debug!("send a certificate block {:?} to the ordering shard", certify_block.clone());
-            // info!("Executor commits block {:?} successfully", _block); // {:?} means: display based on the Debug function
-=======
             // debug!("Executor send a certificate message {:?} to the ordering shard", _cmsg.clone());
             // info!("Executor commits block {:?} successfully", _cmsg); // {:?} means: display based on the Debug function
->>>>>>> 076972ae
         }
         Ok(())
     }
