--- conflicted
+++ resolved
@@ -5,22 +5,12 @@
 use async_recursion::async_recursion;
 use crypto::Digest;
 use crypto::Hash as _;
-<<<<<<< HEAD
-use crypto::{PublicKey, SignatureService};
-#[cfg(feature = "benchmark")] 
-use log::info;
-use log::{error, warn};
-use network::SimpleSender;
-use std::cmp::max;
-use std::collections::VecDeque;
-=======
 // use crypto::{Digest, PublicKey};
 #[cfg(feature = "benchmark")]
 use log::info;
 use log::{debug, error, warn};
 // use network::SimpleSender;
 use std::collections::{HashMap, VecDeque};
->>>>>>> 076972ae
 use store::Store;
 use tokio::sync::mpsc::{Receiver, Sender};
 use types::{ConfirmMessage, CrossTransactionVote, EBlock, ShardInfo};
@@ -91,118 +81,6 @@
             // Assume all are successful now
             vote.insert(ctx, 1);
         }
-<<<<<<< HEAD
-
-        // Ensure we won't vote for contradicting blocks.
-        self.increase_last_voted_round(block.round);
-        // TODO [issue #15]: Write to storage preferred_round and last_voted_round.
-        Some(Vote::new(block, self.name, self.signature_service.clone()).await)
-    }
-
-    async fn commit(&mut self, block: EBlock) -> ConsensusResult<()> {
-        if self.last_committed_round >= block.round {
-            return Ok(());
-        }
-
-        // Ensure we commit the entire chain. This is needed after view-change.
-        let mut to_commit = VecDeque::new();
-        let mut parent = block.clone();
-        while self.last_committed_round + 1 < parent.round {
-            let ancestor = self
-                .synchronizer
-                .get_parent_block(&parent)
-                .await?
-                .expect("We should have all the ancestors by now");
-            to_commit.push_front(ancestor.clone());
-            parent = ancestor;
-        }
-        to_commit.push_front(block.clone());
-
-        // Save the last committed block.
-        self.last_committed_round = block.round;
-
-        // Get shard id
-        let _s_id = self.shard_info.id;
-
-        // Send all the newly committed blocks to the node's application layer.
-        while let Some(block) = to_commit.pop_back() {
-            if !block.payload.is_empty() {
-                // info!("Committed {}", block);
-
-                #[cfg(feature = "benchmark")] {
-                    let b_round = block.round;
-                    for x in &block.payload {
-                        // NOTE: This log entry is used to compute performance.
-                        // info!("Shard {} Committed {} -> {:?}", _s_id, block, x);
-                        info!("ARETE shard {} Committed {} -> {:?} in round {}", _s_id, block, x, b_round);
-                    }
-                }
-            }
-            // debug!("Committed {:?}", block);
-            if let Err(e) = self.tx_commit.send(block).await {
-                warn!("Failed to send block through the commit channel: {}", e);
-            }
-        }
-        Ok(())
-    }
-
-    fn update_high_qc(&mut self, qc: &QC) {
-        if qc.round > self.high_qc.round {
-            self.high_qc = qc.clone();
-        }
-    }
-
-    async fn local_timeout_round(&mut self) -> ConsensusResult<()> {
-        warn!("Timeout reached for round {}", self.round);
-
-        // Increase the last voted round.
-        self.increase_last_voted_round(self.round);
-
-        // Make a timeout message.
-        let timeout = Timeout::new(
-            self.high_qc.clone(),
-            self.round,
-            self.name,
-            self.signature_service.clone(),
-        )
-        .await;
-        // debug!("Created {:?}", timeout);
-
-        // Reset the timer.
-        self.timer.reset();
-
-        // Broadcast the timeout message.
-        // debug!("Broadcasting {:?}", timeout);
-        let addresses = self
-            .committee
-            .broadcast_addresses(&self.name)
-            .into_iter()
-            .map(|(_, x)| x)
-            .collect();
-        let message = bincode::serialize(&ConsensusMessage::Timeout(timeout.clone()))
-            .expect("Failed to serialize timeout message");
-        self.network
-            .broadcast(addresses, Bytes::from(message))
-            .await;
-
-        // Process our message.
-        self.handle_timeout(&timeout).await
-    }
-
-    #[async_recursion]
-    async fn handle_vote(&mut self, vote: &Vote) -> ConsensusResult<()> {
-        // debug!("Processing {:?}", vote);
-        if vote.round < self.round {
-            return Ok(());
-        }
-
-        // Ensure the vote is well formed.
-        vote.verify(&self.committee)?;
-
-        // Add the new vote to our aggregator and see if we have a quorum.
-        if let Some(qc) = self.aggregator.add_vote(vote.clone())? {
-            // debug!("Assembled {:?}", qc);
-=======
         vote
     }
 
@@ -212,19 +90,12 @@
 
         // Store the block only if we have already processed all its ancestors.
         self.store_block(block).await;
->>>>>>> 076972ae
 
         // self.commit(block.clone()).await?;
 
         Ok(())
     }
 
-<<<<<<< HEAD
-    async fn handle_timeout(&mut self, timeout: &Timeout) -> ConsensusResult<()> {
-        // debug!("Processing {:?}", timeout);
-        if timeout.round < self.round {
-            return Ok(());
-=======
     // #[async_recursion]
     async fn process_confirm(&mut self, confirm_msg: ConfirmMessage) -> ConsensusResult<()> {
         let mut _to_commit: VecDeque<Digest> = VecDeque::new();
@@ -246,43 +117,10 @@
                     // Ok(None)
                 }
             }
->>>>>>> 076972ae
         }
         // Then, handle the ordered cross-shard transactions
         self.vote(confirm_msg.clone()).await;
 
-<<<<<<< HEAD
-        // Ensure the timeout is well formed.
-        timeout.verify(&self.committee)?;
-
-        // Process the QC embedded in the timeout.
-        self.process_qc(&timeout.high_qc).await;
-
-        // Add the new vote to our aggregator and see if we have a quorum.
-        if let Some(tc) = self.aggregator.add_timeout(timeout.clone())? {
-            // debug!("Assembled {:?}", tc);
-
-            // Try to advance the round.
-            self.advance_round(tc.round).await;
-
-            // Broadcast the TC.
-            // debug!("Broadcasting {:?}", tc);
-            let addresses = self
-                .committee
-                .broadcast_addresses(&self.name)
-                .into_iter()
-                .map(|(_, x)| x)
-                .collect();
-            let message = bincode::serialize(&ConsensusMessage::TC(tc.clone()))
-                .expect("Failed to serialize timeout certificate");
-            self.network
-                .broadcast(addresses, Bytes::from(message))
-                .await;
-
-            // Make a new block if we are the next leader.
-            if self.name == self.leader_elector.get_leader(self.round) {
-                self.generate_proposal(Some(tc)).await;
-=======
         self.round = confirm_msg.order_round;
         // Get shard id
         // let _s_id = self.shard_info.id;
@@ -298,7 +136,6 @@
                 //     "ARETE shard {} Committed -> {:?} in round {}",
                 //     self.shard_info.id, block_digest, confirm_msg.order_round
                 // );
->>>>>>> 076972ae
             }
         }
 
@@ -331,110 +168,6 @@
             )
             .await;
         }
-<<<<<<< HEAD
-        // Reset the timer and advance round.
-        self.timer.reset();
-        self.round = round + 1;
-        // debug!("Moved to round {}", self.round);
-
-        // Cleanup the vote aggregator.
-        self.aggregator.cleanup(&self.round);
-    }
-
-    #[async_recursion]
-    async fn generate_proposal(&mut self, tc: Option<TC>) {
-        self.tx_proposer
-            .send(ProposerMessage::Make(self.round, self.high_qc.clone(), tc))
-            .await
-            .expect("Failed to send message to proposer");
-    }
-
-    async fn cleanup_proposer(&mut self, b0: &EBlock, b1: &EBlock, block: &EBlock) {
-        let digests = b0
-            .payload
-            .iter()
-            .cloned()
-            .chain(b1.payload.iter().cloned())
-            .chain(block.payload.iter().cloned())
-            .collect();
-        self.tx_proposer
-            .send(ProposerMessage::Cleanup(digests))
-            .await
-            .expect("Failed to send message to proposer");
-    }
-
-    async fn process_qc(&mut self, qc: &QC) {
-        self.advance_round(qc.round).await;
-        self.update_high_qc(qc);
-    }
-
-    #[async_recursion]
-    async fn process_block(&mut self, block: &EBlock) -> ConsensusResult<()> {
-        // debug!("Processing {:?}", block);
-
-        // Let's see if we have the last three ancestors of the block, that is:
-        //      b0 <- |qc0; b1| <- |qc1; block|
-        // If we don't, the synchronizer asks for them to other nodes. It will
-        // then ensure we process both ancestors in the correct order, and
-        // finally make us resume processing this block.
-        let (b0, b1) = match self.synchronizer.get_ancestors(block).await? {
-            Some(ancestors) => ancestors,
-            None => {
-                // debug!("Processing of {} suspended: missing parent", block.digest());
-                return Ok(());
-            }
-        };
-
-        // Store the block only if we have already processed all its ancestors.
-        self.store_block(block).await;
-
-        self.cleanup_proposer(&b0, &b1, block).await;
-
-        // Check if we can commit the head of the 2-chain.
-        // Note that we commit blocks only if we have all its ancestors.
-        if b0.round + 1 == b1.round {
-            self.mempool_driver.cleanup(b0.round).await;
-            self.commit(b0).await?;
-        }
-
-        // Ensure the block's round is as expected.
-        // This check is important: it prevents bad leaders from producing blocks
-        // far in the future that may cause overflow on the round number.
-        if block.round != self.round {
-            return Ok(());
-        }
-
-        // See if we can vote for this block.
-        if let Some(vote) = self.make_vote(block).await {
-            // debug!("Created {:?}", vote);
-            let next_leader = self.leader_elector.get_leader(self.round + 1);
-            if next_leader == self.name {
-                self.handle_vote(&vote).await?;
-            } else {
-                // debug!("Sending {:?} to {}", vote, next_leader);
-                let address = self
-                    .committee
-                    .address(&next_leader)
-                    .expect("The next leader is not in the committee");
-                let message = bincode::serialize(&ConsensusMessage::Vote(vote))
-                    .expect("Failed to serialize vote");
-                self.network.send(address, Bytes::from(message)).await;
-            }
-        }
-        Ok(())
-    }
-
-    async fn handle_proposal(&mut self, block: &EBlock) -> ConsensusResult<()> {
-        let digest = block.digest();
-
-        // Ensure the block proposer is the right leader for the round.
-        ensure!(
-            block.author == self.leader_elector.get_leader(block.round),
-            ConsensusError::WrongLeader {
-                digest,
-                leader: block.author,
-                round: block.round
-=======
         self.tx_order_ctx
             .send(cross_tx_vote)
             .await
@@ -465,16 +198,8 @@
                         self.shard_info.id, vote_result.round,
                     );
                 }
->>>>>>> 076972ae
-            }
-        }
-<<<<<<< HEAD
-
-        // Let's see if we have the block's data. If we don't, the mempool
-        // will get it and then make us resume processing this block.
-        if !self.mempool_driver.verify(block.clone()).await? {
-            // debug!("Processing of {} suspended: missing payload", digest);
-=======
+            }
+        }
         if confirm_msg.shard_id != self.shard_info.id {
             // Respond this heartbeat confirmation message with vote
             // debug!(
@@ -482,7 +207,6 @@
             //     confirm_msg.order_round
             // );
             self.vote(confirm_msg.clone()).await;
->>>>>>> 076972ae
             return Ok(());
         }
 
@@ -493,25 +217,8 @@
             // self.round = confirm_msg.order_round;
             return Ok(());
         }
-<<<<<<< HEAD
-        self.advance_round(tc.round).await;
-        if self.name == self.leader_elector.get_leader(self.round) {
-            self.generate_proposal(Some(tc)).await;
-        }
-        Ok(())
-    }
-
-    async fn handle_confirmation_message(&mut self, _confirm_msg: ConfirmMessage) -> ConsensusResult<()> {
-        #[cfg(feature = "benchmark")] 
-        // {
-        info!("ARETE shard {} commit anchor block for execution round {}", _confirm_msg.shard_id, _confirm_msg.round);
-        // }
-        // debug!("receive a confirm message from peer {:?}", confirm_msg);
-        Ok(())
-=======
         // Otherwise, have all EBlocks, and execute
         self.process_confirm(confirm_msg).await
->>>>>>> 076972ae
     }
 
     pub async fn run(&mut self) {
