use crypto::PublicKey;
use log::info;
use serde::{Deserialize, Serialize};
use std::collections::HashMap;
use std::net::SocketAddr;

pub type Stake = u32;
pub type EpochNumber = u128;

#[derive(Serialize, Deserialize)]
pub struct CertifyParameters {
    pub certify_timeout_delay: u64,
    pub certify_sync_retry_delay: u64,
}

impl Default for CertifyParameters {
    fn default() -> Self {
        Self {
            certify_timeout_delay: 5_000,
            certify_sync_retry_delay: 10_000,
        }
    }
}

impl CertifyParameters {
    pub fn log(&self) {
        // NOTE: These log entries are used to compute performance.
        info!("Timeout delay set to {} rounds", self.certify_timeout_delay);
        info!("Sync retry delay set to {} ms", self.certify_sync_retry_delay);
    }
}

#[derive(Clone, Serialize, Deserialize)]
pub struct Authority {
    pub stake: Stake,
    pub address: SocketAddr,
}

#[derive(Clone, Serialize, Deserialize)]
pub struct ExecutionCommittee {
    pub authorities: HashMap<PublicKey, Authority>,
    pub epoch: EpochNumber,
    pub liveness_threshold: f32,
}

impl ExecutionCommittee {
    pub fn new(info: Vec<(PublicKey, Stake, SocketAddr)>, epoch: EpochNumber, liveness_threshold: f32) -> Self {
        Self {
            authorities: info
                .into_iter()
                .map(|(name, stake, address)| {
                    let authority = Authority { stake, address };
                    (name, authority)
                })
                .collect(),
            epoch,
            liveness_threshold,
        }
    }

    pub fn size(&self) -> usize {
        self.authorities.len()
    }

    pub fn stake(&self, name: &PublicKey) -> Stake {
        self.authorities.get(name).map_or_else(|| 0, |x| x.stake)
    }

    // need (1-liveness_threshold)*total_stake
    pub fn quorum_threshold(&self) -> Stake {
        let total_votes: Stake = self.authorities.values().map(|x| x.stake).sum();
<<<<<<< HEAD
=======
        // ((1.0-self.liveness_threshold).floor() as u32) * total_votes + 1
>>>>>>> 076972ae
        ((1.0-self.liveness_threshold) * total_votes as f32).ceil() as u32
    }

    pub fn address(&self, name: &PublicKey) -> Option<SocketAddr> {
        self.authorities.get(name).map(|x| x.address)
    }

    pub fn broadcast_addresses(&self, myself: &PublicKey) -> Vec<(PublicKey, SocketAddr)> {
        self.authorities
            .iter()
            .filter(|(name, _)| name != &myself)
            .map(|(name, x)| (*name, x.address))
            .collect()
    }
}<|MERGE_RESOLUTION|>--- conflicted
+++ resolved
@@ -69,10 +69,7 @@
     // need (1-liveness_threshold)*total_stake
     pub fn quorum_threshold(&self) -> Stake {
         let total_votes: Stake = self.authorities.values().map(|x| x.stake).sum();
-<<<<<<< HEAD
-=======
         // ((1.0-self.liveness_threshold).floor() as u32) * total_votes + 1
->>>>>>> 076972ae
         ((1.0-self.liveness_threshold) * total_votes as f32).ceil() as u32
     }
 
