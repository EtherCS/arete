--- conflicted
+++ resolved
@@ -91,22 +91,6 @@
     //     }
     //     debug!("Created {:?}", block);
 
-<<<<<<< HEAD
-        // Broadcast our new block.
-        // debug!("Broadcasting {:?}", block);
-        let (names, addresses): (Vec<_>, _) = self
-            .committee
-            .broadcast_addresses(&self.name)
-            .iter()
-            .cloned()
-            .unzip();
-        let message = bincode::serialize(&ConsensusMessage::Propose(block.clone()))
-            .expect("Failed to serialize block");
-        let handles = self
-            .network
-            .broadcast(addresses, Bytes::from(message))
-            .await;
-=======
     //     // Broadcast our new block.
     //     debug!("Broadcasting {:?}", block);
     //     let (names, addresses): (Vec<_>, _) = self
@@ -121,7 +105,6 @@
     //         .network
     //         .broadcast(addresses, Bytes::from(message))
     //         .await;
->>>>>>> 076972ae
 
     //     // Send our block to the core for processing.
     //     self.tx_loopback
