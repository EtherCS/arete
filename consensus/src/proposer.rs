use crate::config::{Committee, Stake};
use crate::consensus::{ConsensusMessage, Round};
use crate::messages::{OBlock, QC, TC};
use bytes::Bytes;
use crypto::{Digest, PublicKey, SignatureService};
use futures::stream::futures_unordered::FuturesUnordered;
use futures::stream::StreamExt as _;
use log::{debug, info};
use network::{CancelHandler, ReliableSender};
use std::collections::{HashMap, HashSet};
use tokio::sync::mpsc::{Receiver, Sender};
use types::{CBlock, CBlockMeta, CrossTransactionVote, ShardInfo, VoteResult};

#[derive(Debug)]
pub enum ProposerMessage {
    Make(Round, QC, Option<TC>),
    CleanupCBlockMeta(Vec<CBlockMeta>),
    Cleanup(Vec<VoteResult>),
}

pub struct Proposer {
    name: PublicKey,
    committee: Committee,
    shard_info: ShardInfo,
    signature_service: SignatureService,
    cblock_batch_size: u64,
    // rx_mempool: Receiver<Digest>,
    rx_cblock: Receiver<CBlock>,
    rx_message: Receiver<ProposerMessage>,
    rx_ctx_vote: Receiver<CrossTransactionVote>,
    tx_loopback: Sender<OBlock>,
    // buffer: HashSet<Digest>,
    shard_cblocks: HashMap<u32, HashSet<CBlockMeta>>, // buffer for CBlocks
    vote_aggregation_trace: HashMap<u64, HashMap<Digest, u8>>, // <consensus_round, vote_results>
    aggregation_results: HashMap<u64, HashMap<Digest, u8>>, // vote results ready for making blocks
    network: ReliableSender,
}

impl Proposer {
    pub fn spawn(
        name: PublicKey,
        committee: Committee,
        shard_info: ShardInfo,
        signature_service: SignatureService,
        cblock_batch_size: u64,
        // rx_mempool: Receiver<Digest>,
        rx_cblock: Receiver<CBlock>,
        rx_message: Receiver<ProposerMessage>,
        rx_ctx_vote: Receiver<CrossTransactionVote>,
        tx_loopback: Sender<OBlock>,
    ) {
        tokio::spawn(async move {
            Self {
                name,
                committee,
                shard_info,
                signature_service,
                cblock_batch_size,
                rx_cblock,
                rx_message,
                rx_ctx_vote,
                tx_loopback,
                shard_cblocks: HashMap::new(),
                vote_aggregation_trace: HashMap::new(),
                aggregation_results: HashMap::new(),
                network: ReliableSender::new(),
            }
            .run()
            .await;
        });
    }

    /// Helper function. It waits for a future to complete and then delivers a value.
    async fn waiter(wait_for: CancelHandler, deliver: Stake) -> Stake {
        let _ = wait_for.await;
        deliver
    }

    async fn clean_aggregators(&mut self, commit_rounds: Vec<VoteResult>) {
        // debug!("Clean vote aggregations {:?}", self.aggregation_results);
        // debug!("Clean vote aggregation rounds {:?}", commit_rounds);
        for vote_result in commit_rounds {
            self.aggregation_results.remove(&vote_result.round);
        }
    }

    async fn aggregate_execution(&mut self, ctx_vote: CrossTransactionVote) {
        let order_round = ctx_vote.order_round;
        if self.vote_aggregation_trace.contains_key(&order_round) {
            // ARETE TODO: support cross-shard execution
            // Current: assume all are successful
            if let Some(update_aggregation) = self.vote_aggregation_trace.get_mut(&order_round) {
                for (_, value) in update_aggregation.iter_mut() {
                    *value = 1;
                }
                // Now it receive all vote, and are ready for commit
                self.aggregation_results
                    .insert(order_round, update_aggregation.clone());
                self.vote_aggregation_trace.remove(&order_round);
            }
        } else {
            self.vote_aggregation_trace
                .insert(order_round, ctx_vote.votes.clone());
        }
    }

    async fn make_block(&mut self, round: Round, qc: QC, tc: Option<TC>) {
        // Generate a new block.
        let mut merge_cblockmeta = Vec::new();
        // Ordering policy: pick as more execution shards as possible
        for first_cblockmeta in self.shard_cblocks.values() {
            if let Some(first) = first_cblockmeta.iter().next() {
                merge_cblockmeta.push(first.clone());
            }
        } 
        for vec_cblockmeta in self.shard_cblocks.values() {
            merge_cblockmeta.extend(vec_cblockmeta.clone());
            // limit the size of a new OBlock, prevent timeout due to large data
            if merge_cblockmeta.len() >= self.cblock_batch_size as usize {
                break;
            }
        }
        debug!("ARETE trace: aggregation_results size {}", self.aggregation_results.clone().len());
        debug!("ARETE trace: merge_cblockmeta size {}", merge_cblockmeta.len());
        // Get vote results that have ready aggregated
        // ARETE TODO: current only consider execution shard 0 and shard 1
        let relevant_shards: Vec<u32> = vec![0, 1];
        let mut temp_aggregators = Vec::new();
        for (temp_round, _) in self.aggregation_results.clone() {
            // ARETE TODO: map cross-shard transaction digest to commit/abort
            // Maybe use bitmap or other data compression technologies 
            let temp_vote_result =
                VoteResult::new(temp_round, relevant_shards.clone(), HashMap::new()).await;
            // let temp_vote_result =
                // VoteResult::new(temp_round, relevant_shards.clone(), temp_vote_results.clone()).await;
            temp_aggregators.push(temp_vote_result);
        }

        let block = OBlock::new(
            qc,
            tc,
            self.name,
            round,
            /* payload */ merge_cblockmeta,
            temp_aggregators.clone(), // TODO: cross-shard execution
            self.signature_service.clone(),
        )
        .await;

        // debug!(
        //     "ARETE trace: for oblock {:?} add vote results {}",
        //     block,
        //     temp_aggregators.clone().len()
        // );

        if !block.payload.is_empty() {
            info!("Created {}", block);

            #[cfg(feature = "benchmark")]
            for x in &block.payload {
                // NOTE: This log entry is used to compute performance.
                info!("Created {} -> {:?}", block, x);
            }
        }
        debug!("Created {:?}", block);

        // Broadcast our new block.
        // debug!("Broadcasting {:?}", block);
        let (names, addresses): (Vec<_>, _) = self
            .committee
            .broadcast_addresses(&self.name)
            .iter()
            .cloned()
            .unzip();
        let message = bincode::serialize(&ConsensusMessage::Propose(block.clone()))
            .expect("Failed to serialize block");
        let handles = self
            .network
            .broadcast(addresses, Bytes::from(message))
            .await;

        // Send our block to the core for processing.
        self.tx_loopback
            .send(block)
            .await
            .expect("Failed to send block");

        // Control system: Wait for 2f+1 nodes to acknowledge our block before continuing.
        let mut wait_for_quorum: FuturesUnordered<_> = names
            .into_iter()
            .zip(handles.into_iter())
            .map(|(name, handler)| {
                let stake = self.committee.stake(&name);
                Self::waiter(handler, stake)
            })
            .collect();

        let mut total_stake = self.committee.stake(&self.name);
        while let Some(stake) = wait_for_quorum.next().await {
            total_stake += stake;
            if total_stake >= self.committee.quorum_threshold() {
                break;
            }
        }
    }

    async fn run(&mut self) {
        debug!(
            "Shard information is: id {}, shard amount {}",
            self.shard_info.id, self.shard_info.number
        );
        loop {
            tokio::select! {
                // ARETE: here, every node receive the transaction (CBlock) due to mempool's broadcast
                // Update its local Map[shard_id, if_receive_CBlock]
                Some(cblock) = self.rx_cblock.recv() => {
                    // debug!("Consensus proposer receive CBlock {:?}", cblock);
<<<<<<< HEAD
                    if !self.max_shard_rounds.contains_key(&cblock.shard_id) {
                        // debug!("Receive the first or a larger CBlock from shard {}, new round {}", cblock.shard_id, cblock.round);
                        let cblm = CBlockMeta::new(
                            cblock.shard_id,
                            cblock.round,
                            cblock.digest(),
                        ).await;
                        self.shard_rounds.insert(cblock.shard_id, cblm);
                        self.max_shard_rounds.insert(cblock.shard_id, cblock.round);
                    }
                    else if let Some(tp_round) = self.max_shard_rounds.get(&cblock.shard_id).copied() {
                        if tp_round < cblock.round {
                            // debug!("Receive the first or a larger CBlock from shard {}, new round {}", cblock.shard_id, cblock.round);
                            let cblm = CBlockMeta::new(
                                cblock.shard_id,
                                cblock.round,
                                cblock.digest(),
                            ).await;
                            self.shard_rounds.insert(cblock.shard_id, cblm);
                            self.max_shard_rounds.insert(cblock.shard_id, cblock.round);
=======
                    let cblm = CBlockMeta::new(
                        cblock.shard_id,
                        cblock.author,
                        cblock.round,
                        cblock.ebhash,
                        cblock.ctx_hashes,
                    ).await;
                    if self.shard_cblocks.contains_key(&cblock.shard_id) {
                        if let Some(vec_cbmeta) = self.shard_cblocks.get_mut(&cblock.shard_id) {
                            vec_cbmeta.insert(cblm);
>>>>>>> 076972ae
                        }
                    }
                    else {
                        let mut temp_vec = HashSet::new();
                        temp_vec.insert(cblm);
                        self.shard_cblocks.insert(cblock.shard_id, temp_vec);
                    }
                },
                // Receive a proposer message, becoming the leader of this round
                Some(message) = self.rx_message.recv() => match message {
                    ProposerMessage::Make(round, qc, tc) => {
                        self.make_block(round, qc.clone(), tc.clone()).await;
                    },
<<<<<<< HEAD
                    ProposerMessage::Cleanup(_cbmetas) => {
                        self.update_map(_cbmetas).await;
                        // debug!("Clean shard CBlockMeta");
=======
                    ProposerMessage::CleanupCBlockMeta(cblock_metas) => {
                        for cblock_meta in &cblock_metas {
                            if let Some(clean_cbmeta) = self.shard_cblocks.get_mut(&cblock_meta.shard_id) {
                                clean_cbmeta.remove(cblock_meta);
                            }
                        }
                        // debug!("Clean shard CBlockMeta");
                    },
                    ProposerMessage::Cleanup(_vote_results) => {
                        self.clean_aggregators(_vote_results).await;
                        // debug!("Clean shard vote aggregation");
>>>>>>> 076972ae
                    }
                },
                Some(ctx_vote) = self.rx_ctx_vote.recv() => {
                    // debug!("ARETE trace: receive vote from shard {} for round {}", ctx_vote.shard_id, ctx_vote.order_round);
                    self.aggregate_execution(ctx_vote).await;
                }
            }
        }
    }
}<|MERGE_RESOLUTION|>--- conflicted
+++ resolved
@@ -215,28 +215,6 @@
                 // Update its local Map[shard_id, if_receive_CBlock]
                 Some(cblock) = self.rx_cblock.recv() => {
                     // debug!("Consensus proposer receive CBlock {:?}", cblock);
-<<<<<<< HEAD
-                    if !self.max_shard_rounds.contains_key(&cblock.shard_id) {
-                        // debug!("Receive the first or a larger CBlock from shard {}, new round {}", cblock.shard_id, cblock.round);
-                        let cblm = CBlockMeta::new(
-                            cblock.shard_id,
-                            cblock.round,
-                            cblock.digest(),
-                        ).await;
-                        self.shard_rounds.insert(cblock.shard_id, cblm);
-                        self.max_shard_rounds.insert(cblock.shard_id, cblock.round);
-                    }
-                    else if let Some(tp_round) = self.max_shard_rounds.get(&cblock.shard_id).copied() {
-                        if tp_round < cblock.round {
-                            // debug!("Receive the first or a larger CBlock from shard {}, new round {}", cblock.shard_id, cblock.round);
-                            let cblm = CBlockMeta::new(
-                                cblock.shard_id,
-                                cblock.round,
-                                cblock.digest(),
-                            ).await;
-                            self.shard_rounds.insert(cblock.shard_id, cblm);
-                            self.max_shard_rounds.insert(cblock.shard_id, cblock.round);
-=======
                     let cblm = CBlockMeta::new(
                         cblock.shard_id,
                         cblock.author,
@@ -247,7 +225,6 @@
                     if self.shard_cblocks.contains_key(&cblock.shard_id) {
                         if let Some(vec_cbmeta) = self.shard_cblocks.get_mut(&cblock.shard_id) {
                             vec_cbmeta.insert(cblm);
->>>>>>> 076972ae
                         }
                     }
                     else {
@@ -261,11 +238,6 @@
                     ProposerMessage::Make(round, qc, tc) => {
                         self.make_block(round, qc.clone(), tc.clone()).await;
                     },
-<<<<<<< HEAD
-                    ProposerMessage::Cleanup(_cbmetas) => {
-                        self.update_map(_cbmetas).await;
-                        // debug!("Clean shard CBlockMeta");
-=======
                     ProposerMessage::CleanupCBlockMeta(cblock_metas) => {
                         for cblock_meta in &cblock_metas {
                             if let Some(clean_cbmeta) = self.shard_cblocks.get_mut(&cblock_meta.shard_id) {
@@ -277,7 +249,6 @@
                     ProposerMessage::Cleanup(_vote_results) => {
                         self.clean_aggregators(_vote_results).await;
                         // debug!("Clean shard vote aggregation");
->>>>>>> 076972ae
                     }
                 },
                 Some(ctx_vote) = self.rx_ctx_vote.recv() => {
